--- conflicted
+++ resolved
@@ -7,30 +7,16 @@
 from typing import ForwardRef
 
 class UserUpdate(BaseModel):
-<<<<<<< HEAD
     email: str
     password: str
     email_validated: bool = False
     active: bool = True
     temporary_password: bool = False
     last_modified: datetime = datetime.utcnow()
-=======
-  email: str
-  password: str
-  email_validated: bool = False
-  active: bool = True
-  temporary_password: bool = False
-  last_modified: datetime = datetime.utcnow()
->>>>>>> 8e4ab342
 
 class UserCreate(UserUpdate):
     id: str
 
 class User(UserCreate):
-<<<<<<< HEAD
     date_registered: datetime
-    model_config = ConfigDict(from_attributes=True)
-=======
-  date_registered: datetime
-  model_config = ConfigDict(from_attributes=True)
->>>>>>> 8e4ab342
+    model_config = ConfigDict(from_attributes=True)